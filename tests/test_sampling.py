--- conflicted
+++ resolved
@@ -12,15 +12,8 @@
                   Structure, flat_dict_of_observations, flatten_mapping, parameter_mean)
 
 from .create_info import (ComplexCircularlySymmetricNormalInfo,
-<<<<<<< HEAD
-                          ComplexMultivariateUnitVarianceNormalInfo, ComplexNormalInfo,
-                          IsotropicNormalInfo, JointInfo, MultivariateDiagonalNormalInfo,
-                          MultivariateFixedVarianceNormalInfo, MultivariateNormalInfo,
-                          MultivariateUnitVarianceNormalInfo, PoissonInfo)
-=======
                           ComplexMultivariateUnitVarianceNormalInfo, MultivariateDiagonalNormalInfo,
                           MultivariateNormalInfo)
->>>>>>> a2e13b50
 from .distribution_info import DistributionInfo
 
 Path: TypeAlias = tuple[str, ...]
@@ -80,18 +73,7 @@
     atol = (1e-2
             if isinstance(sampling_distribution_info,
                           ComplexCircularlySymmetricNormalInfo
-<<<<<<< HEAD
-                          | ComplexMultivariateUnitVarianceNormalInfo
-                          | ComplexNormalInfo
-                          | IsotropicNormalInfo
-                          | JointInfo
-                          | MultivariateDiagonalNormalInfo
-                          | MultivariateFixedVarianceNormalInfo
-                          | MultivariateNormalInfo
-                          | MultivariateUnitVarianceNormalInfo)
-=======
                           | ComplexMultivariateUnitVarianceNormalInfo | MultivariateNormalInfo)
->>>>>>> a2e13b50
             else 1e-3
             if isinstance(sampling_distribution_info, JointInfo | PoissonInfo)
             else 1e-6)
